--- conflicted
+++ resolved
@@ -1,16 +1,9 @@
 from __future__ import annotations
-<<<<<<< HEAD
-from typing import Optional, TYPE_CHECKING
-
-if TYPE_CHECKING:
-    from canopen.network import Network
-=======
 
 from typing import Optional, TYPE_CHECKING
 
 if TYPE_CHECKING:
     import canopen.network
->>>>>>> 7ddb19b2
 
 
 class SyncProducer:
@@ -19,11 +12,7 @@
     #: COB-ID of the SYNC message
     cob_id = 0x80
 
-<<<<<<< HEAD
-    def __init__(self, network: Network):
-=======
     def __init__(self, network: canopen.network.Network):
->>>>>>> 7ddb19b2
         self.network = network
         self.period: Optional[float] = None
         self._task = None
