--- conflicted
+++ resolved
@@ -1,10 +1,7 @@
 from __future__ import annotations
-<<<<<<< HEAD
-=======
 
->>>>>>> ae71853b
 import logging
-from typing import Dict, Union, TYPE_CHECKING
+from typing import Dict, Union
 
 import canopen.network
 from canopen import objectdictionary
@@ -15,9 +12,6 @@
 from canopen.pdo import PDO, RPDO, TPDO
 from canopen.sdo import SdoAbortedError, SdoServer
 
-
-if TYPE_CHECKING:
-    from canopen.network import Network
 
 logger = logging.getLogger(__name__)
 
@@ -44,11 +38,7 @@
         self.add_write_callback(self.nmt.on_write)
         self.emcy = EmcyProducer(0x80 + self.id)
 
-<<<<<<< HEAD
-    def associate_network(self, network: Network):
-=======
     def associate_network(self, network: canopen.network.Network):
->>>>>>> ae71853b
         self.network = network
         self.sdo.network = network
         self.tpdo.network = network
@@ -58,18 +48,6 @@
         network.subscribe(self.sdo.rx_cobid, self.sdo.on_request)
         network.subscribe(0, self.nmt.on_command)
 
-<<<<<<< HEAD
-    def remove_network(self):
-        network = self.network
-        network.unsubscribe(self.sdo.rx_cobid, self.sdo.on_request)
-        network.unsubscribe(0, self.nmt.on_command)
-        self.network = None
-        self.sdo.network = None
-        self.tpdo.network = None
-        self.rpdo.network = None
-        self.nmt.network = None
-        self.emcy.network = None
-=======
     def remove_network(self) -> None:
         self.network.unsubscribe(self.sdo.rx_cobid, self.sdo.on_request)
         self.network.unsubscribe(0, self.nmt.on_command)
@@ -79,7 +57,6 @@
         self.rpdo.network = canopen.network._UNINITIALIZED_NETWORK
         self.nmt.network = canopen.network._UNINITIALIZED_NETWORK
         self.emcy.network = canopen.network._UNINITIALIZED_NETWORK
->>>>>>> ae71853b
 
     def add_read_callback(self, callback):
         self._read_callbacks.append(callback)
