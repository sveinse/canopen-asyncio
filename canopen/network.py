--- conflicted
+++ resolved
@@ -1,13 +1,11 @@
 from typing import Callable, Dict, Iterable, Iterator, List, Optional, Union, TYPE_CHECKING
 import logging
 import threading
-
 try:
     from collections.abc import MutableMapping
 except ImportError:
     from collections import MutableMapping  # type: ignore
 
-<<<<<<< HEAD
 if TYPE_CHECKING:
     # The conditional import and duck typing on the class types confuse the
     # type checker, so import it explicitly for the type checker.
@@ -33,22 +31,13 @@
         class Listener:
             """ Dummy listener """
 
-from .node import RemoteNode, LocalNode, BaseNode
-from .sync import SyncProducer
-from .timestamp import TimeProducer
-from .nmt import NmtMaster
-from .lss import LssMaster
-from .objectdictionary.eds import import_from_node
-from .objectdictionary import TObjectDictionary
-=======
-from canopen.node import RemoteNode, LocalNode
+from canopen.node import RemoteNode, LocalNode, BaseNode
 from canopen.sync import SyncProducer
 from canopen.timestamp import TimeProducer
 from canopen.nmt import NmtMaster
 from canopen.lss import LssMaster
 from canopen.objectdictionary.eds import import_from_node
-from canopen.objectdictionary import ObjectDictionary
->>>>>>> e8807b87
+from canopen.objectdictionary import TObjectDictionary
 
 logger = logging.getLogger(__name__)
 
