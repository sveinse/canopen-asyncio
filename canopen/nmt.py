from typing import Any, Callable, List, Optional, Union, TYPE_CHECKING
import threading
import logging
import struct
import time

<<<<<<< HEAD
from . import variable

if TYPE_CHECKING:
    from .node import LocalNode
    from .network import Network, PeriodicMessageTask

TCallback = Callable[[int], None]

=======
>>>>>>> e8807b87
logger = logging.getLogger(__name__)

NMT_STATES = {
    0: 'INITIALISING',
    4: 'STOPPED',
    5: 'OPERATIONAL',
    80: 'SLEEP',
    96: 'STANDBY',
    127: 'PRE-OPERATIONAL'
}

NMT_COMMANDS = {
    'OPERATIONAL': 1,
    'STOPPED': 2,
    'SLEEP': 80,
    'STANDBY': 96,
    'PRE-OPERATIONAL': 128,
    'INITIALISING': 129,
    'RESET': 129,
    'RESET COMMUNICATION': 130
}

COMMAND_TO_STATE = {
    1: 5,
    2: 4,
    80: 80,
    96: 96,
    128: 127,
    129: 0,
    130: 0
}

class NmtBase:
    """
    Can set the state of the node it controls using NMT commands and monitor
    the current state using the heartbeat protocol.
    """

    # Attribute types
    network: Optional["Network"]
    id: int
    _state: int

    def __init__(self, node_id: int):
        self.id = node_id
        self.network = None
        self._state = 0

    def on_command(self, can_id: int, data: bytearray, timestamp: float):
        cmd: int
        node_id: int
        cmd, node_id = struct.unpack_from("BB", data)
        if node_id in (self.id, 0):
            logger.info("Node %d received command %d", self.id, cmd)
            if cmd in COMMAND_TO_STATE:
                new_state = COMMAND_TO_STATE[cmd]
                if new_state != self._state:
                    logger.info("New NMT state %s, old state %s",
                                NMT_STATES[new_state], NMT_STATES[self._state])
                self._state = new_state

    def send_command(self, code: int):
        """Send an NMT command code to the node.

        :param code:
            NMT command code.
        """
        if code in COMMAND_TO_STATE:
            new_state = COMMAND_TO_STATE[code]
            logger.info("Changing NMT state on node %d from %s to %s",
                        self.id, NMT_STATES[self._state], NMT_STATES[new_state])
            self._state = new_state

    @property
    def state(self) -> Union[str, int]:
        """Attribute to get or set node's state as a string.

        Can be one of:

        - 'INITIALISING'
        - 'PRE-OPERATIONAL'
        - 'STOPPED'
        - 'OPERATIONAL'
        - 'SLEEP'
        - 'STANDBY'
        - 'RESET'
        - 'RESET COMMUNICATION'
        """
        if self._state in NMT_STATES:
            return NMT_STATES[self._state]
        else:
            return self._state

    @state.setter
    def state(self, new_state: str):
        if new_state in NMT_COMMANDS:
            code = NMT_COMMANDS[new_state]
        else:
            raise ValueError("'%s' is an invalid state. Must be one of %s." %
                             (new_state, ", ".join(NMT_COMMANDS)))

        self.send_command(code)


class NmtMaster(NmtBase):

    # Attribute types
    state_update: threading.Condition
    timestamp: Optional[float]
    _state_received: Optional[int]
    _node_guarding_producer: Optional["PeriodicMessageTask"]
    _callbacks: List[TCallback]

    def __init__(self, node_id: int):
        super(NmtMaster, self).__init__(node_id)
        self._state_received = None
        self._node_guarding_producer = None
        #: Timestamp of last heartbeat message
        self.timestamp = None
        self.state_update = threading.Condition()
        self._callbacks = []

    def on_heartbeat(self, can_id: int, data: bytearray, timestamp: float):
        with self.state_update:
            self.timestamp = timestamp
            new_state: int
            new_state, = struct.unpack_from("B", data)
            # Mask out toggle bit
            new_state &= 0x7F
            logger.debug("Received heartbeat can-id %d, state is %d", can_id, new_state)
            for callback in self._callbacks:
                callback(new_state)
            if new_state == 0:
                # Boot-up, will go to PRE-OPERATIONAL automatically
                self._state = 127
            else:
                self._state = new_state
            self._state_received = new_state
            self.state_update.notify_all()

    def send_command(self, code: int):
        """Send an NMT command code to the node.

        :param code:
            NMT command code.
        """
        super(NmtMaster, self).send_command(code)
        logger.info(
            "Sending NMT command 0x%X to node %d", code, self.id)
        assert self.network is not None  # For typing
        self.network.send_message(0, [code, self.id])

    def wait_for_heartbeat(self, timeout: float = 10):
        """Wait until a heartbeat message is received."""
        with self.state_update:
            self._state_received = None
            self.state_update.wait(timeout)
        if self._state_received is None:
            raise NmtError("No boot-up or heartbeat received")
        return self.state

    def wait_for_bootup(self, timeout: float = 10) -> None:
        """Wait until a boot-up message is received."""
        end_time = time.time() + timeout
        while True:
            now = time.time()
            with self.state_update:
                self._state_received = None
                self.state_update.wait(end_time - now + 0.1)
            if now > end_time:
                raise NmtError("Timeout waiting for boot-up message")
            if self._state_received == 0:
                break

    def add_hearbeat_callback(self, callback: TCallback):
        """Add function to be called on heartbeat reception.

        :param callback:
            Function that should accept an NMT state as only argument.
        """
        self._callbacks.append(callback)

    def start_node_guarding(self, period: float):
        """Starts the node guarding mechanism.

        :param period:
            Period (in seconds) at which the node guarding should be advertised to the slave node.
        """
        if self._node_guarding_producer : self.stop_node_guarding()
        assert self.network is not None  # For typing
        self._node_guarding_producer = self.network.send_periodic(0x700 + self.id, [], period, True)

    def stop_node_guarding(self):
        """Stops the node guarding mechanism."""
        if self._node_guarding_producer is not None:
            self._node_guarding_producer.stop()
            self._node_guarding_producer = None


class NmtSlave(NmtBase):
    """
    Handles the NMT state and handles heartbeat NMT service.
    """

    # Attribute types
    _send_task: Optional["PeriodicMessageTask"]
    _heartbeat_time_ms: int
    _local_node: "LocalNode"

    def __init__(self, node_id: int, local_node: "LocalNode"):
        super(NmtSlave, self).__init__(node_id)
        self._send_task = None
        self._heartbeat_time_ms = 0
        self._local_node = local_node

    def on_command(self, can_id: int, data: bytearray, timestamp: float):
        super(NmtSlave, self).on_command(can_id, data, timestamp)
        self.update_heartbeat()

    def send_command(self, code: int) -> None:
        """Send an NMT command code to the node.

        :param code:
            NMT command code.
        """
        old_state = self._state
        super(NmtSlave, self).send_command(code)

        if self._state == 0:
            logger.info("Sending boot-up message")
            assert self.network is not None  # For typing
            self.network.send_message(0x700 + self.id, [0])

        # The heartbeat service should start on the transition
        # between INITIALIZING and PRE-OPERATIONAL state
        if old_state == 0 and self._state == 127:
            var = self._local_node.sdo[0x1017]
            assert isinstance(var, variable.Variable)  # For typing
            data = var.raw
            assert isinstance(data, int)  # For typing
            heartbeat_time_ms = data
            self.start_heartbeat(heartbeat_time_ms)
        else:
            self.update_heartbeat()

    def on_write(self, index: int, subindex: int, od: Any, data: bytes):
        if index == 0x1017:
            hearbeat_time: int
            hearbeat_time, = struct.unpack_from("<H", data)
            if hearbeat_time == 0:
                self.stop_heartbeat()
            else:
                self.start_heartbeat(hearbeat_time)

    def start_heartbeat(self, heartbeat_time_ms: int):
        """Start the hearbeat service.

        :param hearbeat_time
            The heartbeat time in ms. If the heartbeat time is 0
            the heartbeating will not start.
        """
        self._heartbeat_time_ms = heartbeat_time_ms

        self.stop_heartbeat()
        if heartbeat_time_ms > 0:
            logger.info("Start the hearbeat timer, interval is %d ms", self._heartbeat_time_ms)
            assert self.network is not None  # For typing
            self._send_task = self.network.send_periodic(
                0x700 + self.id, [self._state], heartbeat_time_ms / 1000.0)

    def stop_heartbeat(self) -> None:
        """Stop the hearbeat service."""
        if self._send_task is not None:
            logger.info("Stop the heartbeat timer")
            self._send_task.stop()
            self._send_task = None

    def update_heartbeat(self) -> None:
        if self._send_task is not None:
            self._send_task.update([self._state])


class NmtError(Exception):
    """Some NMT operation failed."""<|MERGE_RESOLUTION|>--- conflicted
+++ resolved
@@ -4,17 +4,14 @@
 import struct
 import time
 
-<<<<<<< HEAD
-from . import variable
+from canopen import variable
 
 if TYPE_CHECKING:
-    from .node import LocalNode
-    from .network import Network, PeriodicMessageTask
+    from canopen.node import LocalNode
+    from canopen.network import Network, PeriodicMessageTask
 
 TCallback = Callable[[int], None]
 
-=======
->>>>>>> e8807b87
 logger = logging.getLogger(__name__)
 
 NMT_STATES = {
