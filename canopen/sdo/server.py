import logging

from canopen.async_guard import ensure_not_async
from canopen.sdo.base import SdoBase
from canopen.sdo.constants import *
from canopen.sdo.exceptions import *


logger = logging.getLogger(__name__)


class SdoServer(SdoBase):
    """Creates an SDO server."""

    def __init__(self, rx_cobid, tx_cobid, node):
        """
        :param int rx_cobid:
            COB-ID that the server receives on (usually 0x600 + node ID)
        :param int tx_cobid:
            COB-ID that the server responds with (usually 0x580 + node ID)
        :param canopen.LocalNode od:
            Node object owning the server
        """
        SdoBase.__init__(self, rx_cobid, tx_cobid, node.object_dictionary)
        self._node = node
        self._buffer = None
        self._toggle = 0
        self._index = None
        self._subindex = None
        self.last_received_error = 0x00000000

    # @callback  # NOTE: called from another thread
    def on_request(self, can_id, data, timestamp):
        # FIXME: There is a lot of calls here, this must be checked for thread safe
        command, = struct.unpack_from("B", data, 0)
        ccs = command & 0xE0

        try:
            if ccs == REQUEST_UPLOAD:
                self.init_upload(data)
            elif ccs == REQUEST_SEGMENT_UPLOAD:
                self.segmented_upload(command)
            elif ccs == REQUEST_DOWNLOAD:
                self.init_download(data)
            elif ccs == REQUEST_SEGMENT_DOWNLOAD:
                self.segmented_download(command, data)
            elif ccs == REQUEST_BLOCK_UPLOAD:
                self.block_upload(data)
            elif ccs == REQUEST_BLOCK_DOWNLOAD:
                self.block_download(data)
            elif ccs == REQUEST_ABORTED:
                self.request_aborted(data)
            else:
                self.abort(0x05040001)
        except SdoAbortedError as exc:
            self.abort(exc.code)
        except KeyError as exc:
            self.abort(0x06020000)
        except Exception as exc:
            self.abort()
            logger.exception(exc)

    def init_upload(self, request):
        _, index, subindex = SDO_STRUCT.unpack_from(request)
        self._index = index
        self._subindex = subindex
        res_command = RESPONSE_UPLOAD | SIZE_SPECIFIED
        response = bytearray(8)

        data = self._node.get_data(index, subindex, check_readable=True)
        size = len(data)
        if size == 0:
            logger.info("No content to upload for 0x%04X:%02X", index, subindex)
            self.abort(0x0800_0024)
            return
        elif size <= 4:
            logger.info("Expedited upload for 0x%04X:%02X", index, subindex)
            res_command |= EXPEDITED
            res_command |= (4 - size) << 2
            response[4:4 + size] = data
        else:
            logger.info("Initiating segmented upload for 0x%04X:%02X", index, subindex)
            struct.pack_into("<L", response, 4, size)
            self._buffer = bytearray(data)
            self._toggle = 0

        SDO_STRUCT.pack_into(response, 0, res_command, index, subindex)
        self.send_response(response)

    def segmented_upload(self, command):
        if command & TOGGLE_BIT != self._toggle:
            # Toggle bit mismatch
            raise SdoAbortedError(0x05030000)
        data = self._buffer[:7]
        size = len(data)

        # Remove sent data from buffer
        del self._buffer[:7]

        res_command = RESPONSE_SEGMENT_UPLOAD
        # Add toggle bit
        res_command |= self._toggle
        # Add nof bytes not used
        res_command |= (7 - size) << 1
        if not self._buffer:
            # Nothing left in buffer
            res_command |= NO_MORE_DATA
        # Toggle bit for next message
        self._toggle ^= TOGGLE_BIT

        response = bytearray(8)
        response[0] = res_command
        response[1:1 + size] = data
        self.send_response(response)

    def block_upload(self, data):
        # We currently don't support BLOCK UPLOAD
        # according to CIA301 the server is allowed
        # to switch to regular upload
        logger.info("Received block upload, switch to regular SDO upload")
        self.init_upload(data)

    def request_aborted(self, data):
        _, index, subindex, code = struct.unpack_from("<BHBL", data)
        self.last_received_error = code
        logger.info("Received request aborted for 0x%04X:%02X with code 0x%X", index, subindex, code)

    def block_download(self, data):
        # We currently don't support BLOCK DOWNLOAD
        # Unpack the index and subindex in order to send appropriate abort
<<<<<<< HEAD
        # FIXME: See upstream #590
=======
>>>>>>> 8d9aa6c6
        command, index, subindex = SDO_STRUCT.unpack_from(data)
        self._index = index
        self._subindex = subindex
        logger.error("Block download is not supported")
        self.abort(0x05040001)

    def init_download(self, request):
        # TODO: Check if writable (now would fail on end of segmented downloads)
        command, index, subindex = SDO_STRUCT.unpack_from(request)
        self._index = index
        self._subindex = subindex
        res_command = RESPONSE_DOWNLOAD
        response = bytearray(8)

        if command & EXPEDITED:
            logger.info("Expedited download for 0x%04X:%02X", index, subindex)
            if command & SIZE_SPECIFIED:
                size = 4 - ((command >> 2) & 0x3)
            else:
                size = 4
            self._node.set_data(index, subindex, request[4:4 + size], check_writable=True)
        else:
            logger.info("Initiating segmented download for 0x%04X:%02X", index, subindex)
            if command & SIZE_SPECIFIED:
                size, = struct.unpack_from("<L", request, 4)
                logger.info("Size is %d bytes", size)
            self._buffer = bytearray()
            self._toggle = 0

        SDO_STRUCT.pack_into(response, 0, res_command, index, subindex)
        self.send_response(response)

    def segmented_download(self, command, request):
        if command & TOGGLE_BIT != self._toggle:
            # Toggle bit mismatch
            raise SdoAbortedError(0x05030000)
        last_byte = 8 - ((command >> 1) & 0x7)
        self._buffer.extend(request[1:last_byte])

        if command & NO_MORE_DATA:
            self._node.set_data(self._index,
                                self._subindex,
                                self._buffer,
                                check_writable=True)

        res_command = RESPONSE_SEGMENT_DOWNLOAD
        # Add toggle bit
        res_command |= self._toggle
        # Toggle bit for next message
        self._toggle ^= TOGGLE_BIT

        response = bytearray(8)
        response[0] = res_command
        self.send_response(response)

    def send_response(self, response):
        self.network.send_message(self.tx_cobid, response)

    def abort(self, abort_code=0x08000000):
        """Abort current transfer."""
        data = struct.pack("<BHBL", RESPONSE_ABORTED,
                           self._index, self._subindex, abort_code)
        self.send_response(data)
        # logger.error("Transfer aborted with code 0x%08X", abort_code)

    @ensure_not_async  # NOTE: Safeguard for accidental async use
    def upload(self, index: int, subindex: int) -> bytes:
        """May be called to make a read operation without an Object Dictionary.

        :param index:
            Index of object to read.
        :param subindex:
            Sub-index of object to read.

        :return: A data object.

        :raises canopen.SdoAbortedError:
            When node responds with an error.
        """
        return self._node.get_data(index, subindex)

    async def aupload(self, index: int, subindex: int) -> bytes:
        """May be called to make a read operation without an Object Dictionary.

        :param index:
            Index of object to read.
        :param subindex:
            Sub-index of object to read.

        :return: A data object.

        :raises canopen.SdoAbortedError:
            When node responds with an error.
        """
        return self._node.get_data(index, subindex)

    @ensure_not_async  # NOTE: Safeguard for accidental async use
    def download(
        self,
        index: int,
        subindex: int,
        data: bytes,
        force_segment: bool = False,
    ):
        """May be called to make a write operation without an Object Dictionary.

        :param index:
            Index of object to write.
        :param subindex:
            Sub-index of object to write.
        :param data:
            Data to be written.

        :raises canopen.SdoAbortedError:
            When node responds with an error.
        """
        return self._node.set_data(index, subindex, data)

    async def adownload(
        self,
        index: int,
        subindex: int,
        data: bytes,
        force_segment: bool = False,
    ):
        """May be called to make a write operation without an Object Dictionary. 

        :param index:
            Index of object to write.
        :param subindex:
            Sub-index of object to write.
        :param data:
            Data to be written.

        :raises canopen.SdoAbortedError:
            When node responds with an error.
        """
        return self._node.set_data(index, subindex, data)<|MERGE_RESOLUTION|>--- conflicted
+++ resolved
@@ -128,10 +128,6 @@
     def block_download(self, data):
         # We currently don't support BLOCK DOWNLOAD
         # Unpack the index and subindex in order to send appropriate abort
-<<<<<<< HEAD
-        # FIXME: See upstream #590
-=======
->>>>>>> 8d9aa6c6
         command, index, subindex = SDO_STRUCT.unpack_from(data)
         self._index = index
         self._subindex = subindex
