import io
import logging
import queue
<<<<<<< HEAD
import asyncio
=======
import struct
import time

from can import CanError
>>>>>>> ae71853b

from canopen import objectdictionary
from canopen.sdo.base import SdoBase
from canopen.sdo.constants import *
from canopen.sdo.exceptions import *
from canopen.utils import pretty_index


logger = logging.getLogger(__name__)


class SdoClient(SdoBase):
    """Handles communication with an SDO server."""

    #: Max time in seconds to wait for response from server
    RESPONSE_TIMEOUT = 0.3

    #: Max number of request retries before raising error
    MAX_RETRIES = 1

    #: Seconds to wait before sending a request, for rate limiting
    PAUSE_BEFORE_SEND = 0.0

    #: Seconds to wait before retrying a request after a send error
    RETRY_DELAY = 0.1

    def __init__(self, rx_cobid, tx_cobid, od):
        """
        :param int rx_cobid:
            COB-ID that the server receives on (usually 0x600 + node ID)
        :param int tx_cobid:
            COB-ID that the server responds with (usually 0x580 + node ID)
        :param canopen.ObjectDictionary od:
            Object Dictionary to use for communication
        """
        SdoBase.__init__(self, rx_cobid, tx_cobid, od)
        self.responses = queue.Queue()
        self.lock = asyncio.Lock()

    def on_response(self, can_id, data, timestamp):
        # NOTE: Callback. Will be called from another thread
        self.responses.put_nowait(bytes(data))

    def send_request(self, request):
        retries_left = self.MAX_RETRIES
        if self.PAUSE_BEFORE_SEND:
            time.sleep(self.PAUSE_BEFORE_SEND)
        while True:
            try:
                self.network.send_message(self.rx_cobid, request)
            except CanError as e:
                # Could be a buffer overflow. Wait some time before trying again
                retries_left -= 1
                if not retries_left:
                    raise
                logger.info(str(e))
                if self.RETRY_DELAY:
                    time.sleep(self.RETRY_DELAY)
            else:
                break

    def read_response(self):
        try:
            # NOTE: Blocking call
            response = self.responses.get(
                block=True, timeout=self.RESPONSE_TIMEOUT)
        except queue.Empty:
            raise SdoCommunicationError("No SDO response received") from None
        res_command, = struct.unpack_from("B", response)
        if res_command == RESPONSE_ABORTED:
            abort_code, = struct.unpack_from("<L", response, 4)
            raise SdoAbortedError(abort_code)
        return response

    def request_response(self, sdo_request):
        retries_left = self.MAX_RETRIES
        if not self.responses.empty():
            # FIXME: Added to check if this occurs
            raise RuntimeError("Unexpected message in the queue")
            # logger.warning("There were unexpected messages in the queue")
            self.responses = queue.Queue()
        while True:
            self.send_request(sdo_request)
            # Wait for node to respond
            try:
                return self.read_response()
            except SdoCommunicationError as e:
                retries_left -= 1
                if not retries_left:
                    self.abort(0x5040000)
                    raise
                logger.warning(str(e))

    def abort(self, abort_code=0x08000000):
        """Abort current transfer."""
        request = bytearray(8)
        request[0] = REQUEST_ABORTED
        # TODO: Is it necessary to include index and subindex?
        struct.pack_into("<L", request, 4, abort_code)
        self.send_request(request)
        logger.error("Transfer aborted by client with code 0x%08X", abort_code)

    def upload(self, index: int, subindex: int) -> bytes:
        """May be called to make a read operation without an Object Dictionary.

        :param index:
            Index of object to read.
        :param subindex:
            Sub-index of object to read.

        :return: A data object.

        :raises canopen.SdoCommunicationError:
            On unexpected response or timeout.
        :raises canopen.SdoAbortedError:
            When node responds with an error.
        """
        with self.open(index, subindex, buffering=0) as fp:
            response_size = fp.size
            data = fp.read()

        # If size is available through variable in OD, then use the smaller of the two sizes.
        # Some devices send U32/I32 even if variable is smaller in OD
        var = self.od.get_variable(index, subindex)
        if var is not None:
            # Found a matching variable in OD
            # If this is a data type (string, domain etc) the size is
            # unknown anyway so keep the data as is
            if var.data_type not in objectdictionary.DATA_TYPES:
                # Get the size in bytes for this variable
                var_size = len(var) // 8
                if response_size is None or var_size < response_size:
                    # Truncate the data to specified size
                    data = data[0:var_size]
        return data

    async def aupload(self, index: int, subindex: int) -> bytes:
        """May be called to make a read operation without an Object Dictionary.
           Async version.
        """
        async with self.lock:  # Ensure only one active SDO request per channel
            # Deferring to thread because there are sleeps and queue waits in the call chain
            # The call stack is typically:
            #    upload -> open -> ReadableStream -> request_reponse -> send_request -> network.send_message
            #    recv -> on_reponse -> queue.put
            #                                        request_reponse -> read_response -> queue.get
            return await asyncio.to_thread(self.upload, index, subindex)

    def download(
        self,
        index: int,
        subindex: int,
        data: bytes,
        force_segment: bool = False,
    ) -> None:
        """May be called to make a write operation without an Object Dictionary.

        :param index:
            Index of object to write.
        :param subindex:
            Sub-index of object to write.
        :param data:
            Data to be written.
        :param force_segment:
            Force use of segmented transfer regardless of data size.

        :raises canopen.SdoCommunicationError:
            On unexpected response or timeout.
        :raises canopen.SdoAbortedError:
            When node responds with an error.
        """
        with self.open(index, subindex, "wb", buffering=7, size=len(data),
                       force_segment=force_segment) as fp:
            fp.write(data)

    async def adownload(
        self,
        index: int,
        subindex: int,
        data: bytes,
        force_segment: bool = False,
    ) -> None:
        """May be called to make a write operation without an Object Dictionary.
           Async version.
        """
        async with self.lock:  # Ensure only one active SDO request per channel
            # Deferring to thread because there are sleeps in the call chain
            return await asyncio.to_thread(self.download, index, subindex, data, force_segment)

    def open(self, index, subindex=0, mode="rb", encoding="ascii",
             buffering=1024, size=None, block_transfer=False, force_segment=False, request_crc_support=True):
        """Open the data stream as a file like object.

        :param int index:
            Index of object to open.
        :param int subindex:
            Sub-index of object to open.
        :param str mode:
            ========= ==========================================================
            Character Meaning
            --------- ----------------------------------------------------------
            'r'       open for reading (default)
            'w'       open for writing
            'b'       binary mode (default)
            't'       text mode
            ========= ==========================================================
        :param str encoding:
            The str name of the encoding used to decode or encode the file.
            This will only be used in text mode.
        :param int buffering:
            An optional integer used to set the buffering policy. Pass 0 to
            switch buffering off (only allowed in binary mode), 1 to select line
            buffering (only usable in text mode), and an integer > 1 to indicate
            the size in bytes of a fixed-size chunk buffer.
        :param int size:
            Size of data to that will be transmitted.
        :param bool block_transfer:
            If block transfer should be used.
        :param bool force_segment:
            Force use of segmented download regardless of data size.
        :param bool request_crc_support:
            If crc calculation should be requested when using block transfer

        :returns:
            A file like object.
        """
        buffer_size = buffering if buffering > 1 else io.DEFAULT_BUFFER_SIZE
        if "r" in mode:
            if block_transfer:
                raw_stream = BlockUploadStream(self, index, subindex, request_crc_support=request_crc_support)
            else:
                raw_stream = ReadableStream(self, index, subindex)
            if buffering:
                buffered_stream = io.BufferedReader(raw_stream, buffer_size=buffer_size)
            else:
                return raw_stream
        if "w" in mode:
            if block_transfer:
                raw_stream = BlockDownloadStream(self, index, subindex, size, request_crc_support=request_crc_support)
            else:
                raw_stream = WritableStream(self, index, subindex, size, force_segment)
            if buffering:
                buffered_stream = io.BufferedWriter(raw_stream, buffer_size=buffer_size)
            else:
                return raw_stream
        if "b" not in mode:
            # Text mode
            line_buffering = buffering == 1
            return io.TextIOWrapper(buffered_stream, encoding,
                                    line_buffering=line_buffering)
        return buffered_stream


class ReadableStream(io.RawIOBase):
    """File like object for reading from a variable."""

    #: Total size of data or ``None`` if not specified
    size = None

    def __init__(self, sdo_client, index, subindex=0):
        """
        :param canopen.sdo.SdoClient sdo_client:
            The SDO client to use for reading.
        :param int index:
            Object dictionary index to read from.
        :param int subindex:
            Object dictionary sub-index to read from.
        """
        self._done = False
        self.sdo_client = sdo_client
        self._toggle = 0
        self.pos = 0

        logger.debug("Reading 0x%04X:%02X from node %d", index, subindex,
                     sdo_client.rx_cobid - 0x600)
        request = bytearray(8)
        SDO_STRUCT.pack_into(request, 0, REQUEST_UPLOAD, index, subindex)
        response = sdo_client.request_response(request)
        res_command, res_index, res_subindex = SDO_STRUCT.unpack_from(response)
        res_data = response[4:8]

        if res_command & 0xE0 != RESPONSE_UPLOAD:
            raise SdoCommunicationError(f"Unexpected response 0x{res_command:02X}")

        # Check that the message is for us
        if res_index != index or res_subindex != subindex:
            raise SdoCommunicationError(
                f"Node returned a value for {pretty_index(res_index, res_subindex)} instead, "
                "maybe there is another SDO client communicating "
                "on the same SDO channel?")

        self.exp_data = None
        if res_command & EXPEDITED:
            # Expedited upload
            if res_command & SIZE_SPECIFIED:
                self.size = 4 - ((res_command >> 2) & 0x3)
                self.exp_data = res_data[:self.size]
            else:
                self.exp_data = res_data
            self.pos += len(self.exp_data)
        elif res_command & SIZE_SPECIFIED:
            self.size, = struct.unpack("<L", res_data)
            logger.debug("Using segmented transfer of %d bytes", self.size)
        else:
            logger.debug("Using segmented transfer")

    def read(self, size=-1):
        """Read one segment which may be up to 7 bytes.

        :param int size:
            If size is -1, all data will be returned. Other values are ignored.

        :returns: 1 - 7 bytes of data or no bytes if EOF.
        :rtype: bytes
        """
        if self._done:
            return b""
        if self.exp_data is not None:
            self._done = True
            return self.exp_data
        if size is None or size < 0:
            return self.readall()

        command = REQUEST_SEGMENT_UPLOAD
        command |= self._toggle
        request = bytearray(8)
        request[0] = command
        response = self.sdo_client.request_response(request)
        res_command, = struct.unpack_from("B", response)
        if res_command & 0xE0 != RESPONSE_SEGMENT_UPLOAD:
            raise SdoCommunicationError(f"Unexpected response 0x{res_command:02X}")
        if res_command & TOGGLE_BIT != self._toggle:
            raise SdoCommunicationError("Toggle bit mismatch")
        length = 7 - ((res_command >> 1) & 0x7)
        if res_command & NO_MORE_DATA:
            self._done = True
        self._toggle ^= TOGGLE_BIT
        self.pos += length
        return response[1:length + 1]

    def readinto(self, b):
        """
        Read bytes into a pre-allocated, writable bytes-like object b,
        and return the number of bytes read.
        """
        data = self.read(7)
        b[:len(data)] = data
        return len(data)

    def readable(self):
        return True

    def tell(self):
        return self.pos


class WritableStream(io.RawIOBase):
    """File like object for writing to a variable."""

    def __init__(self, sdo_client, index, subindex=0, size=None, force_segment=False):
        """
        :param canopen.sdo.SdoClient sdo_client:
            The SDO client to use for communication.
        :param int index:
            Object dictionary index to read from.
        :param int subindex:
            Object dictionary sub-index to read from.
        :param int size:
            Size of data in number of bytes if known in advance.
        :param bool force_segment:
            Force use of segmented transfer regardless of size.
        """
        self.sdo_client = sdo_client
        self.size = size
        self.pos = 0
        self._toggle = 0
        self._exp_header = None
        self._done = False

        if size is None or size < 1 or size > 4 or force_segment:
            # Initiate segmented download
            request = bytearray(8)
            command = REQUEST_DOWNLOAD
            if size is not None:
                command |= SIZE_SPECIFIED
                struct.pack_into("<L", request, 4, size)
            SDO_STRUCT.pack_into(request, 0, command, index, subindex)
            response = sdo_client.request_response(request)
            res_command, = struct.unpack_from("B", response)
            if res_command != RESPONSE_DOWNLOAD:
                raise SdoCommunicationError(
                    f"Unexpected response 0x{res_command:02X}")
        else:
            # Expedited download
            # Prepare header (first 4 bytes in CAN message)
            command = REQUEST_DOWNLOAD | EXPEDITED | SIZE_SPECIFIED
            command |= (4 - size) << 2
            self._exp_header = SDO_STRUCT.pack(command, index, subindex)

    def write(self, b):
        """
        Write the given bytes-like object, b, to the SDO server, and return the
        number of bytes written. This will be at most 7 bytes.
        """
        if self._done:
            raise RuntimeError("All expected data has already been transmitted")
        if self._exp_header is not None:
            # Expedited download
            if len(b) < self.size:
                # Not enough data provided
                return 0
            if len(b) > 4:
                raise AssertionError("More data received than expected")
            data = b.tobytes() if isinstance(b, memoryview) else b
            request = self._exp_header + data.ljust(4, b"\x00")
            response = self.sdo_client.request_response(request)
            res_command, = struct.unpack_from("B", response)
            if res_command & 0xE0 != RESPONSE_DOWNLOAD:
                raise SdoCommunicationError(
                    f"Unexpected response 0x{res_command:02X}")
            bytes_sent = len(b)
            self._done = True
        else:
            # Segmented download
            request = bytearray(8)
            command = REQUEST_SEGMENT_DOWNLOAD
            # Add toggle bit
            command |= self._toggle
            self._toggle ^= TOGGLE_BIT
            # Can send up to 7 bytes at a time
            bytes_sent = min(len(b), 7)
            if self.size is not None and self.pos + bytes_sent >= self.size:
                # No more data after this message
                command |= NO_MORE_DATA
                self._done = True
            # Specify number of bytes that do not contain segment data
            command |= (7 - bytes_sent) << 1
            request[0] = command
            request[1:bytes_sent + 1] = b[0:bytes_sent]
            response = self.sdo_client.request_response(request)
            res_command, = struct.unpack("B", response[0:1])
            if res_command & 0xE0 != RESPONSE_SEGMENT_DOWNLOAD:
                raise SdoCommunicationError(
                    f"Unexpected response 0x{res_command:02X} "
                    f"(expected 0x{RESPONSE_SEGMENT_DOWNLOAD:02X})")
        # Advance position
        self.pos += bytes_sent
        return bytes_sent

    def close(self):
        """Closes the stream.

        An empty segmented SDO message may be sent saying there is no more data.
        """
        super(WritableStream, self).close()
        if not self._done and not self._exp_header:
            # Segmented download not finished
            command = REQUEST_SEGMENT_DOWNLOAD | NO_MORE_DATA
            command |= self._toggle
            # No data in this message
            command |= 7 << 1
            request = bytearray(8)
            request[0] = command
            self.sdo_client.request_response(request)
            self._done = True

    def writable(self):
        return True

    def tell(self):
        return self.pos


class BlockUploadStream(io.RawIOBase):
    """File like object for reading from a variable using block upload."""

    #: Total size of data or ``None`` if not specified
    size = None

    blksize = 127

    crc_supported = False

    def __init__(self, sdo_client, index, subindex=0, request_crc_support=True):
        """
        :param canopen.sdo.SdoClient sdo_client:
            The SDO client to use for reading.
        :param int index:
            Object dictionary index to read from.
        :param int subindex:
            Object dictionary sub-index to read from.
        :param bool request_crc_support:
            If crc calculation should be requested when using block transfer
        """
        self._done = False
        self.sdo_client = sdo_client
        self.pos = 0
        self._crc = sdo_client.crc_cls()
        self._server_crc = None
        self._ackseq = 0
        self._error = False

        logger.debug("Reading 0x%04X:%02X from node %d", index, subindex,
                     sdo_client.rx_cobid - 0x600)
        # Initiate Block Upload
        request = bytearray(8)
        command = REQUEST_BLOCK_UPLOAD | INITIATE_BLOCK_TRANSFER
        if request_crc_support:
            command |= CRC_SUPPORTED
        struct.pack_into("<BHBBB", request, 0,
                         command, index, subindex, self.blksize, 0)
        response = sdo_client.request_response(request)
        res_command, res_index, res_subindex = SDO_STRUCT.unpack_from(response)
        if res_command & 0xE0 != RESPONSE_BLOCK_UPLOAD:
            self._error = True
            self.sdo_client.abort(0x05040001)
            raise SdoCommunicationError(f"Unexpected response 0x{res_command:02X}")
        # Check that the message is for us
        if res_index != index or res_subindex != subindex:
            self._error = True
            raise SdoCommunicationError(
                f"Node returned a value for {pretty_index(res_index, res_subindex)} instead, "
                "maybe there is another SDO client communicating "
                "on the same SDO channel?")
        if res_command & BLOCK_SIZE_SPECIFIED:
            self.size, = struct.unpack_from("<L", response, 4)
            logger.debug("Size is %d bytes", self.size)
        self.crc_supported = bool(res_command & CRC_SUPPORTED)
        # Start upload
        request = bytearray(8)
        request[0] = REQUEST_BLOCK_UPLOAD | START_BLOCK_UPLOAD
        sdo_client.send_request(request)

    def read(self, size=-1):
        """Read one segment which may be up to 7 bytes.

        :param int size:
            If size is -1, all data will be returned. Other values are ignored.

        :returns: 1 - 7 bytes of data or no bytes if EOF.
        :rtype: bytes
        """
        if self._done:
            return b""
        if size is None or size < 0:
            return self.readall()

        try:
            response = self.sdo_client.read_response()
        except SdoCommunicationError:
            response = self._retransmit()
        res_command, = struct.unpack_from("B", response)
        seqno = res_command & 0x7F
        if seqno == self._ackseq + 1:
            self._ackseq = seqno
        else:
            # Wrong sequence number
            response = self._retransmit()
            res_command, = struct.unpack_from("B", response)
        if self._ackseq >= self.blksize or res_command & NO_MORE_BLOCKS:
            self._ack_block()
        if res_command & NO_MORE_BLOCKS:
            n = self._end_upload()
            data = response[1:8 - n]
            self._done = True
        else:
            data = response[1:8]
        if self.crc_supported:
            self._crc.process(data)
            if self._done:
                if self._server_crc != self._crc.final():
                    self._error = True
                    self.sdo_client.abort(0x05040004)
                    raise SdoCommunicationError("CRC is not OK")
                logger.info("CRC is OK")
        self.pos += len(data)
        return data

    def _retransmit(self):
        logger.info("Only %d sequences were received. Requesting retransmission",
                    self._ackseq)
        end_time = time.time() + self.sdo_client.RESPONSE_TIMEOUT
        self._ack_block()
        while time.time() < end_time:
            response = self.sdo_client.read_response()
            res_command, = struct.unpack_from("B", response)
            seqno = res_command & 0x7F
            if seqno == self._ackseq + 1:
                # We should be back in sync
                self._ackseq = seqno
                return response
        self._error = True
        self.sdo_client.abort(0x05040000)
        raise SdoCommunicationError("Some data were lost and could not be retransmitted")

    def _ack_block(self):
        request = bytearray(8)
        request[0] = REQUEST_BLOCK_UPLOAD | BLOCK_TRANSFER_RESPONSE
        request[1] = self._ackseq
        request[2] = self.blksize
        self.sdo_client.send_request(request)
        if self._ackseq == self.blksize:
            self._ackseq = 0

    def _end_upload(self):
        response = self.sdo_client.read_response()
        res_command, self._server_crc = struct.unpack_from("<BH", response)
        if res_command & 0xE0 != RESPONSE_BLOCK_UPLOAD:
            self._error = True
            self.sdo_client.abort(0x05040001)
            raise SdoCommunicationError(f"Unexpected response 0x{res_command:02X}")
        if res_command & 0x3 != END_BLOCK_TRANSFER:
            self._error = True
            self.sdo_client.abort(0x05040001)
            raise SdoCommunicationError("Server did not end transfer as expected")
        # Return number of bytes not used in last message
        return (res_command >> 2) & 0x7

    def close(self):
        if self.closed:
            return
        super(BlockUploadStream, self).close()
        if self._done and not self._error:
            request = bytearray(8)
            request[0] = REQUEST_BLOCK_UPLOAD | END_BLOCK_TRANSFER
            self.sdo_client.send_request(request)

    def tell(self):
        return self.pos

    def readinto(self, b):
        """
        Read bytes into a pre-allocated, writable bytes-like object b,
        and return the number of bytes read.
        """
        data = self.read(7)
        b[:len(data)] = data
        return len(data)

    def readable(self):
        return True


class BlockDownloadStream(io.RawIOBase):
    """File like object for block download."""

    def __init__(self, sdo_client, index, subindex=0, size=None, request_crc_support=True):
        """
        :param canopen.sdo.SdoClient sdo_client:
            The SDO client to use for communication.
        :param int index:
            Object dictionary index to read from.
        :param int subindex:
            Object dictionary sub-index to read from.
        :param int size:
            Size of data in number of bytes if known in advance.
        :param bool request_crc_support:
            If crc calculation should be requested when using block transfer
        """
        self.sdo_client = sdo_client
        self.size = size
        self.pos = 0
        self._done = False
        self._seqno = 0
        self._crc = sdo_client.crc_cls()
        self._last_bytes_sent = 0
        self._current_block = []
        self._retransmitting = False
        command = REQUEST_BLOCK_DOWNLOAD | INITIATE_BLOCK_TRANSFER
        if request_crc_support:
            command |= CRC_SUPPORTED
        request = bytearray(8)
        logger.info("Initiating block download for 0x%04X:%02X", index, subindex)
        if size is not None:
            logger.debug("Expected size of data is %d bytes", size)
            command |= BLOCK_SIZE_SPECIFIED
            struct.pack_into("<L", request, 4, size)
        else:
            logger.warning("Data size has not been specified")
        SDO_STRUCT.pack_into(request, 0, command, index, subindex)
        response = sdo_client.request_response(request)
        res_command, res_index, res_subindex = SDO_STRUCT.unpack_from(response)
        if res_command & 0xE0 != RESPONSE_BLOCK_DOWNLOAD:
            self.sdo_client.abort(0x05040001)
            raise SdoCommunicationError(
                f"Unexpected response 0x{res_command:02X}")
        # Check that the message is for us
        if res_index != index or res_subindex != subindex:
            self.sdo_client.abort()
            raise SdoCommunicationError(
                f"Node returned a value for {pretty_index(res_index, res_subindex)} instead, "
                "maybe there is another SDO client communicating "
                "on the same SDO channel?")
        self._blksize, = struct.unpack_from("B", response, 4)
        logger.debug("Server requested a block size of %d", self._blksize)
        self.crc_supported = bool(res_command & CRC_SUPPORTED)

    def write(self, b):
        """
        Write the given bytes-like object, b, to the SDO server, and return the
        number of bytes written. This will be at most 7 bytes.

        :param bytes b:
            Data to be transmitted.

        :returns:
            Number of bytes successfully sent or ``None`` if length of data is
            less than 7 bytes and the total size has not been reached yet.
        """
        if self._done:
            raise RuntimeError("All expected data has already been transmitted")
        # Can send up to 7 bytes at a time
        data = b[0:7]
        if self.size is not None and self.pos + len(data) >= self.size:
            # This is the last data to be transmitted based on expected size
            self.send(data, end=True)
        elif len(data) < 7:
            # We can't send less than 7 bytes in the middle of a transmission
            return None
        else:
            self.send(data)
        return len(data)

    def send(self, b, end=False):
        """Send up to 7 bytes of data.

        :param bytes b:
            0 - 7 bytes of data to transmit.
        :param bool end:
            If this is the last data.
        """
        assert len(b) <= 7, "Max 7 bytes can be sent"
        if not end:
            assert len(b) == 7, "Less than 7 bytes only allowed if last data"
        self._seqno += 1
        command = self._seqno
        if end:
            command |= NO_MORE_BLOCKS
            self._done = True
            # Change expected ACK:ed sequence
            self._blksize = self._seqno
            # Save how many bytes this message contains since this is the last
            self._last_bytes_sent = len(b)
        request = bytearray(8)
        request[0] = command
        request[1:len(b) + 1] = b
        self.sdo_client.send_request(request)
        self.pos += len(b)
        # Add the sent data to the current block buffer
        self._current_block.append(b)
        # Don't calculate crc if retransmitting
        if self.crc_supported and not self._retransmitting:
            # Calculate CRC
            self._crc.process(b)
        if self._seqno >= self._blksize:
            # End of this block, wait for ACK
            self._block_ack()

    def tell(self):
        return self.pos

    def _block_ack(self):
        logger.debug("Waiting for acknowledgement of last block...")
        response = self.sdo_client.read_response()
        res_command, ackseq, blksize = struct.unpack_from("BBB", response)
        if res_command & 0xE0 != RESPONSE_BLOCK_DOWNLOAD:
            self.sdo_client.abort(0x05040001)
            raise SdoCommunicationError(
                f"Unexpected response 0x{res_command:02X}")
        if res_command & 0x3 != BLOCK_TRANSFER_RESPONSE:
            self.sdo_client.abort(0x05040001)
            raise SdoCommunicationError("Server did not respond with a "
                                        "block download response")
        if ackseq != self._blksize:
            # Sequence error, try to retransmit
            self._retransmit(ackseq, blksize)
            # We should be back in sync
            return
        # Clear the current block buffer
        self._current_block = []
        logger.debug("All %d sequences were received successfully", ackseq)
        logger.debug("Server requested a block size of %d", blksize)
        self._blksize = blksize
        self._seqno = 0

    def _retransmit(self, ackseq, blksize):
        """Retransmit the failed block"""
        logger.info("%d of %d sequences were received. "
                    "Will start retransmission", ackseq, self._blksize)
        # Sub blocks betwen ackseq and end of corrupted block need to be resent
        # Get the part of the block to resend
        block = self._current_block[ackseq:]
        # Go back to correct position in stream
        self.pos = self.pos - (len(block) * 7)
        # Reset the _current_block before starting the retransmission
        self._current_block = []
        # Reset _seqno and update blksize
        self._seqno = 0
        self._blksize = blksize
        # We are retransmitting
        self._retransmitting = True
        # Resend the block
        for b in block:
            self.write(b)
        self._retransmitting = False

    def close(self):
        """Closes the stream."""
        if self.closed:
            return
        super(BlockDownloadStream, self).close()
        if not self._done:
            logger.error("Block transfer was not finished")
        command = REQUEST_BLOCK_DOWNLOAD | END_BLOCK_TRANSFER
        # Specify number of bytes in last message that did not contain data
        command |= (7 - self._last_bytes_sent) << 2
        request = bytearray(8)
        request[0] = command
        if self.crc_supported:
            # Add CRC
            struct.pack_into("<H", request, 1, self._crc.final())
        logger.debug("Ending block transfer...")
        response = self.sdo_client.request_response(request)
        res_command, = struct.unpack_from("B", response)
        if not res_command & END_BLOCK_TRANSFER:
            raise SdoCommunicationError("Block download unsuccessful")
        logger.info("Block download successful")

    def writable(self):
        return True<|MERGE_RESOLUTION|>--- conflicted
+++ resolved
@@ -1,14 +1,11 @@
+import asyncio
 import io
 import logging
 import queue
-<<<<<<< HEAD
-import asyncio
-=======
 import struct
 import time
 
 from can import CanError
->>>>>>> ae71853b
 
 from canopen import objectdictionary
 from canopen.sdo.base import SdoBase
