from typing import Iterator, Union, TYPE_CHECKING, cast
import logging
try:
    from collections.abc import Mapping
except ImportError:
    from collections import Mapping  # type: ignore

<<<<<<< HEAD
from . import objectdictionary
from .objectdictionary import TPhys, TRaw

if TYPE_CHECKING:
    # Repeat import to ensure the type checker understands the imports
    from collections.abc import Mapping
=======
from canopen import objectdictionary
>>>>>>> e8807b87

logger = logging.getLogger(__name__)


class Variable:

    od: objectdictionary.Variable
    name: str
    index: int
    subindex: int

    def __init__(self, od: objectdictionary.Variable):
        self.od = od
        #: Description of this variable from Object Dictionary, overridable
        self.name = od.name
        if isinstance(od.parent, (objectdictionary.Record,
                                  objectdictionary.Array)):
            # Include the parent object's name for subentries
            self.name = od.parent.name + "." + od.name
        #: Holds a local, overridable copy of the Object Index
        self.index = od.index
        #: Holds a local, overridable copy of the Object Subindex
        self.subindex = od.subindex

    def get_data(self) -> bytes:
        raise NotImplementedError("Variable is not readable")

    def set_data(self, data: bytes) -> None:
        raise NotImplementedError("Variable is not writable")

    @property
    def data(self) -> bytes:
        """Byte representation of the object as :class:`bytes`."""
        return self.get_data()

    @data.setter
    def data(self, data: bytes):
        self.set_data(data)

    @property
    def raw(self) -> TRaw:
        """Raw representation of the object.

        This table lists the translations between object dictionary data types
        and Python native data types.

        +---------------------------+----------------------------+
        | Data type                 | Python type                |
        +===========================+============================+
        | BOOLEAN                   | :class:`bool`              |
        +---------------------------+----------------------------+
        | UNSIGNEDxx                | :class:`int`               |
        +---------------------------+----------------------------+
        | INTEGERxx                 | :class:`int`               |
        +---------------------------+----------------------------+
        | REALxx                    | :class:`float`             |
        +---------------------------+----------------------------+
        | VISIBLE_STRING            | :class:`str` /             |
        |                           | ``unicode`` (Python 2)     |
        +---------------------------+----------------------------+
        | UNICODE_STRING            | :class:`str` /             |
        |                           | ``unicode`` (Python 2)     |
        +---------------------------+----------------------------+
        | OCTET_STRING              | :class:`bytes`             |
        +---------------------------+----------------------------+
        | DOMAIN                    | :class:`bytes`             |
        +---------------------------+----------------------------+

        Data types that this library does not handle yet must be read and
        written as :class:`bytes`.
        """
        value = self.od.decode_raw(self.data)
        text = "Value of %s (0x%X:%d) is %r" % (
            self.name, self.index,
            self.subindex, value)
        if value in self.od.value_descriptions:
            text += " (%s)" % self.od.value_descriptions[value]  # type: ignore
        logger.debug(text)
        return value

    @raw.setter
    def raw(self, value: TRaw):
        logger.debug("Writing %s (0x%X:%d) = %r",
                     self.name, self.index,
                     self.subindex, value)
        self.data = self.od.encode_raw(value)

    @property
    def phys(self) -> TPhys:
        """Physical value scaled with some factor (defaults to 1).

        On object dictionaries that support specifying a factor, this can be
        either a :class:`float` or an :class:`int`.
        Non integers will be passed as is.
        """
        # The cast provides the right type
        value = self.od.decode_phys(cast(int, self.raw))
        if self.od.unit:
            logger.debug("Physical value is %s %s", value, self.od.unit)
        return value

    @phys.setter
    def phys(self, value: TPhys):
        self.raw = self.od.encode_phys(value)

    @property
    def desc(self) -> str:
        """Converts to and from a description of the value as a string."""
        # The cast provides the right type
        value = self.od.decode_desc(cast(int, self.raw))
        logger.debug("Description is '%s'", value)
        return value

    @desc.setter
    def desc(self, desc: str):
        self.raw = self.od.encode_desc(desc)

    @property
    def bits(self) -> "Bits":
        """Access bits using integers, slices, or bit descriptions."""
        return Bits(self)

    def read(self, fmt: str = "raw") -> TRaw:
        """Alternative way of reading using a function instead of attributes.

        May be useful for asynchronous reading.

        :param str fmt:
            How to return the value
             - 'raw'
             - 'phys'
             - 'desc'

        :returns:
            The value of the variable.
        """
        if fmt == "raw":
            return self.raw
        elif fmt == "phys":
            return self.phys
        elif fmt == "desc":
            return self.desc
        raise ValueError("Uknown format '{}'".format(fmt))

    def write(self, value: TRaw, fmt: str = "raw") -> None:
        """Alternative way of writing using a function instead of attributes.

        May be useful for asynchronous writing.

        :param str fmt:
            How to write the value
             - 'raw'
             - 'phys'
             - 'desc'
        """
        if fmt == "raw":
            self.raw = value
        elif fmt == "phys":
            self.phys = value
        elif fmt == "desc":
            self.desc = value  # type: ignore
        raise ValueError("Uknown format '{}'".format(fmt))


class Bits(Mapping[int, int]):

    # Attribute types
    variable: Variable
    raw: int

    def __init__(self, variable: Variable):
        self.variable = variable
        self.read()

    @staticmethod
    def _get_bits(key: Union[int, slice]):
        # FIXME: Q: How is this supposed to work?
        if isinstance(key, slice):
            bits = range(key.start, key.stop, key.step)
        elif isinstance(key, int):
            bits = [key]
        else:
            bits = key
        return bits

    def __getitem__(self, key) -> int:
        return self.variable.od.decode_bits(self.raw, self._get_bits(key))

    def __setitem__(self, key, value: int):
        self.raw = self.variable.od.encode_bits(
            self.raw, self._get_bits(key), value)
        self.write()

    def __iter__(self) -> Iterator[int]:
        return iter(self.variable.od.bit_definitions)

    def __len__(self) -> int:
        return len(self.variable.od.bit_definitions)

    def read(self):
        # FIXME: How to ensure this is of an integer type?
        self.raw = self.variable.raw  # type: ignore

    def write(self):
        self.variable.raw = self.raw<|MERGE_RESOLUTION|>--- conflicted
+++ resolved
@@ -5,16 +5,12 @@
 except ImportError:
     from collections import Mapping  # type: ignore
 
-<<<<<<< HEAD
-from . import objectdictionary
-from .objectdictionary import TPhys, TRaw
+from canopen import objectdictionary
+from canopen.objectdictionary import TPhys, TRaw
 
 if TYPE_CHECKING:
     # Repeat import to ensure the type checker understands the imports
     from collections.abc import Mapping
-=======
-from canopen import objectdictionary
->>>>>>> e8807b87
 
 logger = logging.getLogger(__name__)
 
