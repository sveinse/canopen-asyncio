--- conflicted
+++ resolved
@@ -1,9 +1,6 @@
 import logging
-<<<<<<< HEAD
+from collections.abc import Mapping
 from typing import List, Union, cast
-=======
->>>>>>> 48cca7c6
-from collections.abc import Mapping
 from typing import Union
 
 from canopen import objectdictionary
