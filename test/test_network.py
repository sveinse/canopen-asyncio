import logging
import time
import unittest
import asyncio

import can

import canopen

from .util import SAMPLE_EDS


class BaseTests:

    class TestNetwork(unittest.IsolatedAsyncioTestCase):

        use_async: bool

        def setUp(self):
            self.loop = None
            if self.use_async:
                self.loop = asyncio.get_event_loop()

            self.network = canopen.Network(loop=self.loop)
            self.network.NOTIFIER_SHUTDOWN_TIMEOUT = 0.0

        def tearDown(self):
            self.network.disconnect()

        async def test_network_add_node(self):
            # Add using str.
            with self.assertLogs():
                node = self.network.add_node(2, SAMPLE_EDS)
            self.assertEqual(self.network[2], node)
            self.assertEqual(node.id, 2)
            self.assertIsInstance(node, canopen.RemoteNode)

            # Add using OD.
            node = self.network.add_node(3, self.network[2].object_dictionary)
            self.assertEqual(self.network[3], node)
            self.assertEqual(node.id, 3)
            self.assertIsInstance(node, canopen.RemoteNode)

            # Add using RemoteNode.
            with self.assertLogs():
                node = canopen.RemoteNode(4, SAMPLE_EDS)
            self.network.add_node(node)
            self.assertEqual(self.network[4], node)
            self.assertEqual(node.id, 4)
            self.assertIsInstance(node, canopen.RemoteNode)

            # Add using LocalNode.
            with self.assertLogs():
                node = canopen.LocalNode(5, SAMPLE_EDS)
            self.network.add_node(node)
            self.assertEqual(self.network[5], node)
            self.assertEqual(node.id, 5)
            self.assertIsInstance(node, canopen.LocalNode)

            # Verify that we've got the correct number of nodes.
            self.assertEqual(len(self.network), 4)

        async def test_network_add_node_upload_eds(self):
            # Will err because we're not connected to a real network.
            with self.assertLogs(level=logging.ERROR):
                self.network.add_node(2, SAMPLE_EDS, upload_eds=True)

        async def test_network_create_node(self):
            with self.assertLogs():
                self.network.create_node(2, SAMPLE_EDS)
                self.network.create_node(3, SAMPLE_EDS)
                node = canopen.RemoteNode(4, SAMPLE_EDS)
                self.network.create_node(node)
            self.assertIsInstance(self.network[2], canopen.LocalNode)
            self.assertIsInstance(self.network[3], canopen.LocalNode)
            self.assertIsInstance(self.network[4], canopen.RemoteNode)

        async def test_network_check(self):
            raise self.skipTest("FIXME")
            self.network.connect(interface="virtual")

            def cleanup():
                # We must clear the fake exception installed below, since
                # .disconnect() implicitly calls .check() during test tear down.
                self.network.notifier.exception = None
                self.network.disconnect()

            self.addCleanup(cleanup)
            self.assertIsNone(self.network.check())

            class Custom(Exception):
                pass

            self.network.notifier.exception = Custom("fake")
            with self.assertRaisesRegex(Custom, "fake"):
                with self.assertLogs(level=logging.ERROR):
                    self.network.check()
            with self.assertRaisesRegex(Custom, "fake"):
                with self.assertLogs(level=logging.ERROR):
                    self.network.disconnect()

        async def test_network_notify(self):
            raise self.skipTest("FIXME")
            with self.assertLogs():
                self.network.add_node(2, SAMPLE_EDS)
            node = self.network[2]
            self.network.notify(0x82, b'\x01\x20\x02\x00\x01\x02\x03\x04', 1473418396.0)
            self.assertEqual(len(node.emcy.active), 1)
            self.network.notify(0x702, b'\x05', 1473418396.0)
            self.assertEqual(node.nmt.state, 'OPERATIONAL')
            self.assertListEqual(self.network.scanner.nodes, [2])

        async def test_network_send_message(self):
            bus = can.interface.Bus(interface="virtual", loop=self.loop)
            self.addCleanup(bus.shutdown)

            self.network.connect(interface="virtual")
            self.addCleanup(self.network.disconnect)

            # Send standard ID
            self.network.send_message(0x123, [1, 2, 3, 4, 5, 6, 7, 8])
            msg = bus.recv(1)
            self.assertIsNotNone(msg)
            self.assertEqual(msg.arbitration_id, 0x123)
            self.assertFalse(msg.is_extended_id)
            self.assertSequenceEqual(msg.data, [1, 2, 3, 4, 5, 6, 7, 8])

            # Send extended ID
            self.network.send_message(0x12345, [])
            msg = bus.recv(1)
            self.assertIsNotNone(msg)
            self.assertEqual(msg.arbitration_id, 0x12345)
            self.assertTrue(msg.is_extended_id)

        async def test_network_subscribe_unsubscribe(self):
            N_HOOKS = 3
            accumulators = [] * N_HOOKS

            self.network.connect(interface="virtual", receive_own_messages=True)
            self.addCleanup(self.network.disconnect)

            for i in range(N_HOOKS):
                accumulators.append([])
                def hook(*args, i=i):
                    accumulators[i].append(args)
                self.network.subscribe(i, hook)

            self.network.notify(0, bytes([1, 2, 3]), 1000)
            self.network.notify(1, bytes([2, 3, 4]), 1001)
            self.network.notify(1, bytes([3, 4, 5]), 1002)
            self.network.notify(2, bytes([4, 5, 6]), 1003)

            self.assertEqual(accumulators[0], [(0, bytes([1, 2, 3]), 1000)])
            self.assertEqual(accumulators[1], [
                (1, bytes([2, 3, 4]), 1001),
                (1, bytes([3, 4, 5]), 1002),
            ])
            self.assertEqual(accumulators[2], [(2, bytes([4, 5, 6]), 1003)])

            self.network.unsubscribe(0)
            self.network.notify(0, bytes([7, 7, 7]), 1004)
            # Verify that no new data was added to the accumulator.
            self.assertEqual(accumulators[0], [(0, bytes([1, 2, 3]), 1000)])

        async def test_network_subscribe_multiple(self):
            N_HOOKS = 3
            self.network.connect(interface="virtual", receive_own_messages=True)
            self.addCleanup(self.network.disconnect)

            accumulators = []
            hooks = []
            for i in range(N_HOOKS):
                accumulators.append([])
                def hook(*args, i=i):
                    accumulators[i].append(args)
                hooks.append(hook)
                self.network.subscribe(0x20, hook)

            self.network.notify(0xaa, bytes([1, 1, 1]), 2000)
            self.network.notify(0x20, bytes([2, 3, 4]), 2001)
            self.network.notify(0xbb, bytes([2, 2, 2]), 2002)
            self.network.notify(0x20, bytes([3, 4, 5]), 2003)
            self.network.notify(0xcc, bytes([3, 3, 3]), 2004)

            BATCH1 = [
                (0x20, bytes([2, 3, 4]), 2001),
                (0x20, bytes([3, 4, 5]), 2003),
            ]
            for n, acc in enumerate(accumulators):
                with self.subTest(hook=n):
                    self.assertEqual(acc, BATCH1)

            # Unsubscribe the second hook; dispatch a new message.
            self.network.unsubscribe(0x20, hooks[1])

            BATCH2 = 0x20, bytes([4, 5, 6]), 2005
            self.network.notify(*BATCH2)
            self.assertEqual(accumulators[0], BATCH1 + [BATCH2])
            self.assertEqual(accumulators[1], BATCH1)
            self.assertEqual(accumulators[2], BATCH1 + [BATCH2])

            # Unsubscribe the first hook; dispatch yet another message.
            self.network.unsubscribe(0x20, hooks[0])

            BATCH3 = 0x20, bytes([5, 6, 7]), 2006
            self.network.notify(*BATCH3)
            self.assertEqual(accumulators[0], BATCH1 + [BATCH2])
            self.assertEqual(accumulators[1], BATCH1)
            self.assertEqual(accumulators[2], BATCH1 + [BATCH2] + [BATCH3])

            # Unsubscribe the rest (only one remaining); dispatch a new message.
            self.network.unsubscribe(0x20)
            self.network.notify(0x20, bytes([7, 7, 7]), 2007)
            self.assertEqual(accumulators[0], BATCH1 + [BATCH2])
            self.assertEqual(accumulators[1], BATCH1)
            self.assertEqual(accumulators[2], BATCH1 + [BATCH2] + [BATCH3])

        async def test_network_context_manager(self):
            with self.network.connect(interface="virtual"):
                pass
            with self.assertRaisesRegex(RuntimeError, "Not connected"):
                self.network.send_message(0, [])

        async def test_network_item_access(self):
            with self.assertLogs():
                self.network.add_node(2, SAMPLE_EDS)
                self.network.add_node(3, SAMPLE_EDS)
            self.assertEqual([2, 3], [node for node in self.network])

            # Check __delitem__.
            del self.network[2]
<<<<<<< HEAD
            self.assertEqual([3], [node for node in self.network])
            with self.assertRaises(KeyError):
                del self.network[2]

            # Check __setitem__.
            old = self.network[3]
            with self.assertLogs():
                new = canopen.Node(3, SAMPLE_EDS)
            self.network[3] = new

            # Check __getitem__.
            self.assertNotEqual(self.network[3], old)
            self.assertEqual([3], [node for node in self.network])

        async def test_network_send_periodic(self):
            if self.use_async:
                raise self.skipTest("FIXME")
            DATA1 = bytes([1, 2, 3])
            DATA2 = bytes([4, 5, 6])
            COB_ID = 0x123
            PERIOD = 0.01
            TIMEOUT = PERIOD * 10
            self.network.connect(interface="virtual")
            self.addCleanup(self.network.disconnect)

            bus = can.Bus(interface="virtual", loop=self.loop)
            self.addCleanup(bus.shutdown)

            acc = []

            task = self.network.send_periodic(COB_ID, DATA1, PERIOD)
            self.addCleanup(task.stop)

            def wait_for_periodicity():
                # Check if periodicity is established; flakiness has been observed
                # on macOS.
                end_time = time.time() + TIMEOUT
                while time.time() < end_time:
                    if msg := bus.recv(PERIOD):
                        acc.append(msg)
                    if len(acc) >= 2:
                        first, last = acc[-2:]
                        delta = last.timestamp - first.timestamp
                        if round(delta, ndigits=2) == PERIOD:
                            return
                self.fail("Timed out")

            # Wait for frames to arrive; then check the result.
            wait_for_periodicity()
            self.assertTrue(all([v.data == DATA1 for v in acc]))

            # Update task data, which may implicitly restart the timer.
            # Wait for frames to arrive; then check the result.
            task.update(DATA2)
            acc.clear()
            wait_for_periodicity()
            # Find the first message with new data, and verify that all subsequent
            # messages also carry the new payload.
            data = [v.data for v in acc]
            self.assertIn(DATA2, data)
            idx = data.index(DATA2)
            self.assertTrue(all([v.data == DATA2 for v in acc[idx:]]))

            # Stop the task.
            task.stop()
            # A message may have been in flight when we stopped the timer,
            # so allow a single failure.
            bus = self.network.bus
            msg = bus.recv(PERIOD)
            if msg is not None:
                self.assertIsNone(bus.recv(PERIOD))

        def test_dispatch_callbacks_sync(self):

            result1 = 0
            result2 = 0

            def callback1(arg):
                nonlocal result1
                result1 = arg + 1

            def callback2(arg):
                nonlocal result2
                result2 = arg * 2

            # Check that the synchronous callbacks are called correctly
            self.network.dispatch_callbacks([callback1, callback2], 5)
            self.assertEqual([result1, result2], [6, 10])

            async def async_callback(arg):
                return arg + 1

            # Check that it's not possible to call async callbacks in a non-async context
            with self.assertRaises(RuntimeError):
                self.network.dispatch_callbacks([async_callback], 5)

        async def test_dispatch_callbacks_async(self):

            result1 = 0
            result2 = 0

            event = asyncio.Event()

            def callback(arg):
                nonlocal result1
                result1 = arg + 1

            async def async_callback(arg):
                nonlocal result2
                result2 = arg * 2
                event.set()  # Notify the test that the async callback is done

            # Check that both callbacks are called correctly in an async context
            self.network.dispatch_callbacks([callback, async_callback], 5)
            await event.wait()
            self.assertEqual([result1, result2], [6, 10])


    class TestScanner(unittest.IsolatedAsyncioTestCase):
        TIMEOUT = 0.1

        use_async: bool

        def setUp(self):
            self.loop = None
            if self.use_async:
                self.loop = asyncio.get_event_loop()
            self.scanner = canopen.network.NodeScanner()

        async def test_scanner_on_message_received(self):
            # Emergency frames should be recognized.
            self.scanner.on_message_received(0x081)
            # Heartbeats should be recognized.
            self.scanner.on_message_received(0x703)
            # Tx PDOs should be recognized, but not Rx PDOs.
            self.scanner.on_message_received(0x185)
            self.scanner.on_message_received(0x206)
            self.scanner.on_message_received(0x287)
            self.scanner.on_message_received(0x308)
            self.scanner.on_message_received(0x389)
            self.scanner.on_message_received(0x40a)
            self.scanner.on_message_received(0x48b)
            self.scanner.on_message_received(0x50c)
            # SDO responses from .search() should be recognized,
            # but not SDO requests.
            self.scanner.on_message_received(0x58d)
            self.scanner.on_message_received(0x50e)
            self.assertListEqual(self.scanner.nodes, [1, 3, 5, 7, 9, 11, 13])

        async def test_scanner_reset(self):
            self.scanner.nodes = [1, 2, 3]  # Mock scan.
            self.scanner.reset()
            self.assertListEqual(self.scanner.nodes, [])

        async def test_scanner_search_no_network(self):
            with self.assertRaisesRegex(RuntimeError, "Network is required"):
                self.scanner.search()

        async def test_scanner_search(self):
            rxbus = can.Bus(interface="virtual", loop=self.loop)
            self.addCleanup(rxbus.shutdown)

            txbus = can.Bus(interface="virtual", loop=self.loop)
            self.addCleanup(txbus.shutdown)

            net = canopen.Network(txbus, loop=self.loop)
            net.NOTIFIER_SHUTDOWN_TIMEOUT = 0.0
            net.connect()
            self.addCleanup(net.disconnect)

            self.scanner.network = net
=======

        # Check __setitem__.
        old = self.network[3]
        with self.assertLogs():
            new = canopen.Node(3, SAMPLE_EDS)
        self.network[3] = new

        # Check __getitem__.
        self.assertNotEqual(self.network[3], old)
        self.assertEqual([3], [node for node in self.network])

    def test_network_send_periodic(self):
        DATA1 = bytes([1, 2, 3])
        DATA2 = bytes([4, 5, 6])
        COB_ID = 0x123
        PERIOD = 0.01
        TIMEOUT = PERIOD * 10
        self.network.connect(interface="virtual")
        self.addCleanup(self.network.disconnect)

        bus = can.Bus(interface="virtual")
        self.addCleanup(bus.shutdown)

        acc = []

        task = self.network.send_periodic(COB_ID, DATA1, PERIOD)
        self.addCleanup(task.stop)

        def wait_for_periodicity():
            # Check if periodicity is established; flakiness has been observed
            # on macOS.
            end_time = time.time() + TIMEOUT
            while time.time() < end_time:
                if msg := bus.recv(PERIOD):
                    acc.append(msg)
                if len(acc) >= 2:
                    first, last = acc[-2:]
                    delta = last.timestamp - first.timestamp
                    if round(delta, ndigits=2) == PERIOD:
                        return
            self.fail("Timed out")

        # Wait for frames to arrive; then check the result.
        wait_for_periodicity()
        self.assertTrue(all([v.data == DATA1 for v in acc]))

        # Update task data, which may implicitly restart the timer.
        # Wait for frames to arrive; then check the result.
        task.update(DATA2)
        acc.clear()
        wait_for_periodicity()
        # Find the first message with new data, and verify that all subsequent
        # messages also carry the new payload.
        data = [v.data for v in acc]
        self.assertIn(DATA2, data)
        idx = data.index(DATA2)
        self.assertTrue(all([v.data == DATA2 for v in acc[idx:]]))

        # Stop the task.
        task.stop()
        # A message may have been in flight when we stopped the timer,
        # so allow a single failure.
        bus = self.network.bus
        msg = bus.recv(PERIOD)
        if msg is not None:
            self.assertIsNone(bus.recv(PERIOD))


class TestScanner(unittest.TestCase):
    TIMEOUT = 0.1

    def setUp(self):
        self.scanner = canopen.network.NodeScanner()

    def test_scanner_on_message_received(self):
        # Emergency frames should be recognized.
        self.scanner.on_message_received(0x081)
        # Heartbeats should be recognized.
        self.scanner.on_message_received(0x703)
        # Tx PDOs should be recognized, but not Rx PDOs.
        self.scanner.on_message_received(0x185)
        self.scanner.on_message_received(0x206)
        self.scanner.on_message_received(0x287)
        self.scanner.on_message_received(0x308)
        self.scanner.on_message_received(0x389)
        self.scanner.on_message_received(0x40a)
        self.scanner.on_message_received(0x48b)
        self.scanner.on_message_received(0x50c)
        # SDO responses from .search() should be recognized,
        # but not SDO requests.
        self.scanner.on_message_received(0x58d)
        self.scanner.on_message_received(0x50e)
        self.assertListEqual(self.scanner.nodes, [1, 3, 5, 7, 9, 11, 13])

    def test_scanner_reset(self):
        self.scanner.nodes = [1, 2, 3]  # Mock scan.
        self.scanner.reset()
        self.assertListEqual(self.scanner.nodes, [])

    def test_scanner_search_no_network(self):
        with self.assertRaisesRegex(RuntimeError, "No actual Network object was assigned"):
>>>>>>> 7ddb19b2
            self.scanner.search()

            payload = bytes([64, 0, 16, 0, 0, 0, 0, 0])
            acc = [rxbus.recv(self.TIMEOUT) for _ in range(127)]
            for node_id, msg in enumerate(acc, start=1):
                with self.subTest(node_id=node_id):
                    self.assertIsNotNone(msg)
                    self.assertEqual(msg.arbitration_id, 0x600 + node_id)
                    self.assertEqual(msg.data, payload)
            # Check that no spurious packets were sent.
            self.assertIsNone(rxbus.recv(self.TIMEOUT))

        async def test_scanner_search_limit(self):
            bus = can.Bus(interface="virtual", receive_own_messages=True, loop=self.loop)
            net = canopen.Network(bus, loop=self.loop)
            net.NOTIFIER_SHUTDOWN_TIMEOUT = 0.0
            net.connect()
            self.addCleanup(net.disconnect)

            self.scanner.network = net
            self.scanner.search(limit=1)

            msg = bus.recv(self.TIMEOUT)
            self.assertIsNotNone(msg)
            self.assertEqual(msg.arbitration_id, 0x601)
            # Check that no spurious packets were sent.
            self.assertIsNone(bus.recv(self.TIMEOUT))


class TestNetworkSync(BaseTests.TestNetwork):
    use_async = False


class TestNetworkAsync(BaseTests.TestNetwork):
    use_async = True


class TestScannerSync(BaseTests.TestScanner):
    use_async = False


class TestScannerAsync(BaseTests.TestScanner):
    use_async = True


if __name__ == "__main__":
    unittest.main()<|MERGE_RESOLUTION|>--- conflicted
+++ resolved
@@ -229,7 +229,6 @@
 
             # Check __delitem__.
             del self.network[2]
-<<<<<<< HEAD
             self.assertEqual([3], [node for node in self.network])
             with self.assertRaises(KeyError):
                 del self.network[2]
@@ -385,7 +384,7 @@
             self.assertListEqual(self.scanner.nodes, [])
 
         async def test_scanner_search_no_network(self):
-            with self.assertRaisesRegex(RuntimeError, "Network is required"):
+            with self.assertRaisesRegex(RuntimeError, "No actual Network object was assigned"):
                 self.scanner.search()
 
         async def test_scanner_search(self):
@@ -401,109 +400,6 @@
             self.addCleanup(net.disconnect)
 
             self.scanner.network = net
-=======
-
-        # Check __setitem__.
-        old = self.network[3]
-        with self.assertLogs():
-            new = canopen.Node(3, SAMPLE_EDS)
-        self.network[3] = new
-
-        # Check __getitem__.
-        self.assertNotEqual(self.network[3], old)
-        self.assertEqual([3], [node for node in self.network])
-
-    def test_network_send_periodic(self):
-        DATA1 = bytes([1, 2, 3])
-        DATA2 = bytes([4, 5, 6])
-        COB_ID = 0x123
-        PERIOD = 0.01
-        TIMEOUT = PERIOD * 10
-        self.network.connect(interface="virtual")
-        self.addCleanup(self.network.disconnect)
-
-        bus = can.Bus(interface="virtual")
-        self.addCleanup(bus.shutdown)
-
-        acc = []
-
-        task = self.network.send_periodic(COB_ID, DATA1, PERIOD)
-        self.addCleanup(task.stop)
-
-        def wait_for_periodicity():
-            # Check if periodicity is established; flakiness has been observed
-            # on macOS.
-            end_time = time.time() + TIMEOUT
-            while time.time() < end_time:
-                if msg := bus.recv(PERIOD):
-                    acc.append(msg)
-                if len(acc) >= 2:
-                    first, last = acc[-2:]
-                    delta = last.timestamp - first.timestamp
-                    if round(delta, ndigits=2) == PERIOD:
-                        return
-            self.fail("Timed out")
-
-        # Wait for frames to arrive; then check the result.
-        wait_for_periodicity()
-        self.assertTrue(all([v.data == DATA1 for v in acc]))
-
-        # Update task data, which may implicitly restart the timer.
-        # Wait for frames to arrive; then check the result.
-        task.update(DATA2)
-        acc.clear()
-        wait_for_periodicity()
-        # Find the first message with new data, and verify that all subsequent
-        # messages also carry the new payload.
-        data = [v.data for v in acc]
-        self.assertIn(DATA2, data)
-        idx = data.index(DATA2)
-        self.assertTrue(all([v.data == DATA2 for v in acc[idx:]]))
-
-        # Stop the task.
-        task.stop()
-        # A message may have been in flight when we stopped the timer,
-        # so allow a single failure.
-        bus = self.network.bus
-        msg = bus.recv(PERIOD)
-        if msg is not None:
-            self.assertIsNone(bus.recv(PERIOD))
-
-
-class TestScanner(unittest.TestCase):
-    TIMEOUT = 0.1
-
-    def setUp(self):
-        self.scanner = canopen.network.NodeScanner()
-
-    def test_scanner_on_message_received(self):
-        # Emergency frames should be recognized.
-        self.scanner.on_message_received(0x081)
-        # Heartbeats should be recognized.
-        self.scanner.on_message_received(0x703)
-        # Tx PDOs should be recognized, but not Rx PDOs.
-        self.scanner.on_message_received(0x185)
-        self.scanner.on_message_received(0x206)
-        self.scanner.on_message_received(0x287)
-        self.scanner.on_message_received(0x308)
-        self.scanner.on_message_received(0x389)
-        self.scanner.on_message_received(0x40a)
-        self.scanner.on_message_received(0x48b)
-        self.scanner.on_message_received(0x50c)
-        # SDO responses from .search() should be recognized,
-        # but not SDO requests.
-        self.scanner.on_message_received(0x58d)
-        self.scanner.on_message_received(0x50e)
-        self.assertListEqual(self.scanner.nodes, [1, 3, 5, 7, 9, 11, 13])
-
-    def test_scanner_reset(self):
-        self.scanner.nodes = [1, 2, 3]  # Mock scan.
-        self.scanner.reset()
-        self.assertListEqual(self.scanner.nodes, [])
-
-    def test_scanner_search_no_network(self):
-        with self.assertRaisesRegex(RuntimeError, "No actual Network object was assigned"):
->>>>>>> 7ddb19b2
             self.scanner.search()
 
             payload = bytes([64, 0, 16, 0, 0, 0, 0, 0])
